--- conflicted
+++ resolved
@@ -24,17 +24,12 @@
     //! construct with mesh
     SurfaceHoleFilling(SurfaceMesh& mesh);
 
-<<<<<<< HEAD
     //! \brief Fill the hole specified by halfedge \a h
     //! \pre The specified halfedge is valid.
     //! \pre The specified halfedge is a boundary halfedge.
     //! \pre The specified halfedge is not adjacent to a non-manifold hole.
     //! \throw InvalidInputException in case on of the input preconditions is violated
     void fill_hole(Halfedge h);
-=======
-    //! fill the hole specified by halfedge h
-    bool fill_hole(Halfedge h);
->>>>>>> 2414a3c1
 
 private:
     struct Weight
@@ -114,12 +109,4 @@
     std::vector<std::vector<int>> index_;
 };
 
-<<<<<<< HEAD
-//=============================================================================
-/// @}
-//=============================================================================
-} // namespace pmp
-//=============================================================================
-=======
-} // namespace pmp
->>>>>>> 2414a3c1
+} // namespace pmp